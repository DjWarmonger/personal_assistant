--- conflicted
+++ resolved
@@ -11,17 +11,11 @@
 ]
 requires-python = ">=3.9"
 dependencies = [
-<<<<<<< HEAD
-	"pydantic>=1.10.8,<2.0.0",
-	"termcolor>=2.0.0",
-	"Pillow>=9.0.0",
-=======
 	"pydantic==1.10.22",
 	"termcolor==2.4.0",
 	"pillow==11.0.0",
 	"langfuse==2.59.3",
 	"langgraph==0.1.5",
->>>>>>> b4f99af1
 ]
 
 [project.optional-dependencies]
