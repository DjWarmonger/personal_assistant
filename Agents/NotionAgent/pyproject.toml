[build-system]
requires = ["setuptools>=61.0"]
build-backend = "setuptools.build_meta"

[project]
name = "notion_agent"
version = "0.1.0"
description = "Agent for interacting with Notion workspaces"
authors = [
	{name = "Author"}
]
readme = "README.md"
requires-python = ">=3.10"
dependencies = [
	# Core HTTP
	"httpx==0.27.0",
	
	# Pydantic and validation
	"pydantic==1.10.22",
	"pydantic_core==2.33.2",
	"annotated-types==0.7.0",
	"typing_extensions==4.12.2",
	
	# LangChain ecosystem (exact versions from conda freeze)
	"langchain==0.2.6",
	"langchain-community==0.2.6",
	"langchain-core==0.2.11",
	"langchain-openai==0.1.14",
	"langchain-text-splitters==0.2.2",
	"langgraph==0.1.5",
	"langsmith==0.1.83",
	"langfuse==2.59.3",
	
	# OpenAI and AI
	"openai==1.35.10",
	"tiktoken==0.7.0",
	
	# Configuration and utilities
	"python-dotenv==1.0.1",
	
	# Web framework
	"Flask==3.0.3",
	
	# Async utilities
	"nest-asyncio==1.6.0",
	
	# Local dependencies
	"tz-common>=0.9.0",
]

[project.optional-dependencies]
dev = [
<<<<<<< HEAD
=======
	"pytest>=8.2.2",
	"pytest-asyncio>=0.25.0",
]

jupyter = [
	# Jupyter ecosystem (optional)
	"marimo>=0.11.0",
>>>>>>> b4f99af1
]

[tool.pytest]
testpaths = ["tests"]
python_files = "test_*.py"
python_classes = "Test*"
python_functions = "test_*"
addopts = "--import-mode=importlib"

[tool.setuptools]
<<<<<<< HEAD
packages = ["Agent", "operations", "launcher"] 
=======
packages = ["Agent", "operations", "launcher", "tests"]

[tool.uv]
index-url = "https://pypi.org/simple" 
>>>>>>> b4f99af1
<|MERGE_RESOLUTION|>--- conflicted
+++ resolved
@@ -50,8 +50,6 @@
 
 [project.optional-dependencies]
 dev = [
-<<<<<<< HEAD
-=======
 	"pytest>=8.2.2",
 	"pytest-asyncio>=0.25.0",
 ]
@@ -59,7 +57,6 @@
 jupyter = [
 	# Jupyter ecosystem (optional)
 	"marimo>=0.11.0",
->>>>>>> b4f99af1
 ]
 
 [tool.pytest]
@@ -70,11 +67,7 @@
 addopts = "--import-mode=importlib"
 
 [tool.setuptools]
-<<<<<<< HEAD
-packages = ["Agent", "operations", "launcher"] 
-=======
 packages = ["Agent", "operations", "launcher", "tests"]
 
 [tool.uv]
-index-url = "https://pypi.org/simple" 
->>>>>>> b4f99af1
+index-url = "https://pypi.org/simple" 