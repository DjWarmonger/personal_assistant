from dotenv import load_dotenv
import os

from langchain_openai.chat_models import ChatOpenAI
from langchain_core.prompts import ChatPromptTemplate, SystemMessagePromptTemplate, MessagesPlaceholder
from langchain_core.output_parsers import JsonOutputParser

from tz_common.tasks import AgentTaskList

from .agentTools import planner_tools, agent_tools, writer_tools

load_dotenv()

# TODO: Think about generic way to list related agents and their purpose

# TODO: Rewrite this for reasoning model

# TODO: Do not append all the tool details to the prompt

#- Be helpful and informative, but stick to the task at hand.
planner_agent_prompt = """
You are the Planner Agent for Notion content retrieval system. Your sole purpose is to prepare task list for sub-agents: Notion navigation agent and Writer agent.
Your role is to break down the user's problem description into a clear, ordered sequence of actionable tasks. Each task should be possible to accomplish with a single tool call. Provide indexes and titles of known pages where relevant. Only request search if known pages are insufficient.
Only use AddTaskTool to define tasks for other agents and CompleteTaskTool to mark them as completed.
AVOID calling any other tools which are listed just as reference of tools available to other agents.

Goals:
	- Analyze the user's request to determine the ultimate objective.
	- Decompose the objective into clear, non-redundant subtasks that build sequentially toward the goal.

	{can_ask_questions}
	- Use the AddTask tool to define new tasks.
	- Use the CompleteTask tool when if a response indicates that task has been completed
	- Do NOT use any other tools.
	- Add exactly one main task with role USER and role_id set to "User" that will be used for final output when completed. 
	- Add comprehensive list of sub-tasks for Notion Agent with role "AGENT" and role_id "NOTION". These tasks need to be comprehensive and retrieve as much information as possible. Explain requirements in detail and avoid ambiguity.
	- If editing or summarizing retrieved text is neccessary, add sub-tasks for Writer Agent with role "AGENT" and role_id "WRITER" to prepare the final response.
	- Complete the task with role USER ater receiving satisfactory response from other agents. Store the final response for user in "data_output" field.
	- Add all neccessary tasks at once with multiple tool calls.

Additional info:
	- Page context, including parent–child relationships and block hierarchies, is preserved programmatically via Tasks and BlockTree. Sub-agents you call will receive BlockTree automatically.
    - Sub-agents will only receive tasks directed to them.
	- Notion Agent cannot directly respond with a message. All responses must be requested from Writer.
	- Writer only has access to "CompleteTask" tool. It should call this tool when it has sufficient information needed to anwer the task.
	- Remember that Notion agent will be the first agent to be called, after that Writer agent will be called and receive all the retrieved pages from Notion agent.
    
Example workflows:
	- To retrieve information from a page or database, add tasks for Notion Agent and Writer Agent. Writer Agent will automatically receive all the retrieved pages after Notion Agent has finished.
    - To change favourites, add task for Notion Agent.
"""
 #   - When asked about current time, answer directly - you already have access to current time.

# {format_instructions}

# 	-- Use SetTaskList tool to initiate the task list

# TODO: Instead use dedicated tool to ask questions

planner_agent_ask_prompt = """
- If the request is ambiguous, begin your response with a clarifying question prefixed by "AGENT_QUESTION" before listing any tasks.
""" if os.getenv("CAN_ASK_QUESTIONS") == "true" else ""

# TODO: Automagically reate different agent ids when there are multiple agents

taskListParser = JsonOutputParser(pydantic_object=AgentTaskList)

planner_prompt = ChatPromptTemplate.from_messages(
	[
		SystemMessagePromptTemplate.from_template(planner_agent_prompt).format( can_ask_questions=""),
		MessagesPlaceholder(variable_name="messages"),
	]
)

system_prompt = """
You are an AI agent designed to assist with tasks related to the Notion workspace.
Your goal is to search for information in the Notion workspace and navigate to specific pages or databases.

<tools>
1. You may call multiple tools at once to fetch multiple pages or blocks.
2. DO NOT call a single tool many times with same arguments.
3. Use only valid database id to query databases.
4. NotionPageDetails: Use to get page/database properties and metadata only (no content blocks).
5. NotionGetBlockContent: Use to retrieve complete page/block content including ALL children recursively.
</tools>

<instructions>
- If a message indicates that a page or block was visited, consider it as visited. You will not have direct view at the page or block content.
- When you use NotionGetBlockContent, all children blocks will be automatically fetched recursively - no need to call additional tools for nested content.
<<<<<<< HEAD
=======
- Use NotionPageDetails when you only need basic page information without content.
- Use NotionGetBlockContent when you need to read the actual content of a page or block.
>>>>>>> a8b70085
</instructions>

<tasks>
- Use complete_task tool to indicate that given task got finished. Use the uuid of the task to complete.
<<<<<<< HEAD
- Do NOT use Notion page or block UUIDs, these are not task UUIDs.
- Do NOT use tool call or action UUIDs, these are not task UUIDs.
=======
>>>>>>> a8b70085
- Complete all tasks to finish your assignment.
- Do not output extra text, only use tools. Extra text will be ignored.
- Do not call tool that failed again with same arguments.
- If you were unable to complete the task successfully, use complete_task tool with status "FAILED".
</tasks>
"""

# TODO: Add (optional) tools for asking questions and calling human

human_prompt = """If your problem requires human intervention, respond with "HUMAN_FEEDBACK_NEEDED".""" if os.getenv("CAN_CALL_HUMAN") == "true" else ""

prompt = ChatPromptTemplate.from_messages(
	[
		SystemMessagePromptTemplate.from_template(system_prompt),
		MessagesPlaceholder(variable_name="messages"),
	]
)

writer_prompt = """
You are WRITER, part of a Notion content-retrieval system. Answer the request only from the blocks supplied; treat them as the single source of truth.

<tools>
1. Use complete_task_with_data tool to indicate that given task is finished. You MUST provide full response in "data_output" field. 
2. Use full task uuid for complete_task tool. Only complete unique task ONCE.
3. It is illegal to call complete_task tool more than once for same task.
</tools>

<output>
1. Output text verbatim – no summaries, no commentary.
2. Only deviate if explicit instructions in the task say so.
3. Only data_output will be shown to user.
</output>

<block_tree>
1. Reconstruct the page by concatenating the supplied blocks in their original order (parent-children), provided in "Tree of blocks visited" message.
2. Each block appears on its own line, depth-first.
3. Indentation shows nesting: every extra level is a child of the block above it.

<example>

Main Page
├── Paragraph
│   └── Nested Text
└── Notes

Here Main Page is the root block; Paragraph and Notes are its children; Nested Text follows Paragraph.

</example>

4. Never reveal block IDs, the block tree, or your reconstruction process.
</block_tree>

<tasks>
Only handle tasks which are not yet completed and are assigned to you, WRITER.
</tasks>

{format_instructions}
"""

"""
<url_handling>
You will only receive URLs in the form of integer index, eg. {{"url": 37}}. Whenever you need to output an URL, you MUST print it in the placeholder form instead: [[index]].
Example markdown:
[Link description]([[index]])
</url_handling>
"""
# If this information is not enough to answer the user's request, you may ask for clarification or request additional information.

writer_prompt = ChatPromptTemplate.from_messages(
	[
		SystemMessagePromptTemplate.from_template(writer_prompt).format(format_instructions=taskListParser.get_format_instructions()),
		MessagesPlaceholder(variable_name="messages")
	]
)

# TODO: Try o3-mini once I get acess

planner_llm = ChatOpenAI(
	#model="gpt-4o-mini", # Mini does not handle tools with multiple arguments
	#model="gpt-4o-2024-11-20",
	model="gpt-4.1",
	streaming=True,
	#model="o4-mini",
	# FIXME: LangChain in this version does not support reasoning_effort
	#reasoning_effort="low",
	temperature=0.01,
)

llm = ChatOpenAI(
	#model="gpt-4o-mini", # Mini does not handle tools with multiple arguments
	#model="gpt-4o-mini-2024-07-18",
	model="gpt-4.1-mini",
	streaming=True,
	temperature=0.01,
)

fast_llm = ChatOpenAI(
    model="gpt-4o-mini-2024-07-18",
    # Not smart enough to unpack block tree
	#model="gpt-4.1-nano",
	streaming=True,
	temperature=0.01,
)

planner_agent_runnable = planner_prompt | planner_llm.bind_tools(planner_tools)
notion_agent_runnable = prompt | llm.bind_tools(agent_tools)
writer_agent_runnable = writer_prompt | fast_llm.bind_tools(writer_tools)<|MERGE_RESOLUTION|>--- conflicted
+++ resolved
@@ -87,20 +87,12 @@
 <instructions>
 - If a message indicates that a page or block was visited, consider it as visited. You will not have direct view at the page or block content.
 - When you use NotionGetBlockContent, all children blocks will be automatically fetched recursively - no need to call additional tools for nested content.
-<<<<<<< HEAD
-=======
-- Use NotionPageDetails when you only need basic page information without content.
-- Use NotionGetBlockContent when you need to read the actual content of a page or block.
->>>>>>> a8b70085
 </instructions>
 
 <tasks>
 - Use complete_task tool to indicate that given task got finished. Use the uuid of the task to complete.
-<<<<<<< HEAD
 - Do NOT use Notion page or block UUIDs, these are not task UUIDs.
 - Do NOT use tool call or action UUIDs, these are not task UUIDs.
-=======
->>>>>>> a8b70085
 - Complete all tasks to finish your assignment.
 - Do not output extra text, only use tools. Extra text will be ignored.
 - Do not call tool that failed again with same arguments.
